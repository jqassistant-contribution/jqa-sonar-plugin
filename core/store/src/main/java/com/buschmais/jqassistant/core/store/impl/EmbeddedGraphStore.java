package com.buschmais.jqassistant.core.store.impl;

import java.io.File;
import java.util.Collection;

import org.neo4j.graphdb.Node;
import org.neo4j.graphdb.Relationship;
import org.neo4j.kernel.GraphDatabaseAPI;
import org.neo4j.tooling.GlobalGraphOperations;
import org.slf4j.Logger;
import org.slf4j.LoggerFactory;

import com.buschmais.jqassistant.core.store.api.Store;
import com.buschmais.xo.api.XOManager;
import com.buschmais.xo.api.XOManagerFactory;
import com.buschmais.xo.api.bootstrap.XO;
import com.buschmais.xo.api.bootstrap.XOUnit;
import com.buschmais.xo.api.bootstrap.XOUnitBuilder;
import com.buschmais.xo.neo4j.api.Neo4jXOProvider;
import com.buschmais.xo.neo4j.impl.datastore.EmbeddedNeo4jDatastoreSession;

/**
 * {@link Store} implementation using an embedded Neo4j instance.
 */
public class EmbeddedGraphStore extends AbstractGraphStore {

    private static final Logger LOGGER = LoggerFactory.getLogger(EmbeddedGraphStore.class);

    private static final String PROPERTY_NEO4J_ALLOW_STORE_UPGRADE = "neo4j.allow_store_upgrade";
    private static final String PROPERTY_NEO4J_KEEP_LOGICAL_LOGS = "neo4j.keep_logical_logs";

    /**
     * The directory of the database.
     */
    private final String databaseDirectory;

    /**
     * Constructor.
     *
     * @param databaseDirectory
     *            The directory of the database.
     */
    public EmbeddedGraphStore(String databaseDirectory) {
        this.databaseDirectory = databaseDirectory;
    }

    @Override
    protected GraphDatabaseAPI getGraphDatabaseService(XOManager xoManager) {
        return (GraphDatabaseAPI) xoManager.getDatastoreSession(EmbeddedNeo4jDatastoreSession.class).getGraphDatabaseService();
    }

    @Override
    protected XOManagerFactory createXOManagerFactory(Collection<Class<?>> types) {
        File database = new File(databaseDirectory);
<<<<<<< HEAD
        XOUnit xoUnit = XOUnitBuilder.create(database.toURI(), Neo4jXOProvider.class, types.toArray(new Class<?>[types.size()]))
                .property(PROPERTY_NEO4J_CACHE_TYPE, VALUE_NEO4J_CACHE_TYPE_NONE).property(PROPERTY_NEO4J_ALLOW_STORE_UPGRADE, Boolean.TRUE.toString())
                .property(PROPERTY_NEO4J_KEEP_LOGICAL_LOGS, Boolean.FALSE.toString()).property(PROPERTY_NEO4J_LOCK_MANAGER, NoOpLockFactory.KEY)
                .property(PROPERTY_NEO4J_DBMS_PAGE_CACHE_MEMORY, "100M").create();
=======
        XOUnit xoUnit = XOUnitBuilder.create(database.toURI(), Neo4jXOProvider.class, types.toArray(new Class<?>[0]))
                .property(PROPERTY_NEO4J_ALLOW_STORE_UPGRADE, Boolean.TRUE.toString()).property(PROPERTY_NEO4J_KEEP_LOGICAL_LOGS, Boolean.FALSE.toString())
                .create();
>>>>>>> 5edb7624
        return XO.createXOManagerFactory(xoUnit);
    }

    @Override
    protected void closeXOManagerFactory(XOManagerFactory xoManagerFactory) {
        xoManagerFactory.close();
    }

    @Override
    public void reset() {
        LOGGER.info("Resetting store.");
        GlobalGraphOperations graphOperations = GlobalGraphOperations.at(getGraphDatabaseService());
        beginTransaction();
        LOGGER.debug("Deleting relations...");
        run(graphOperations.getAllRelationships(), new Operation<Relationship>() {
            @Override
            public void execute(Relationship value) {
                value.delete();
            }
        });
        LOGGER.debug("Deleting nodes...");
        run(graphOperations.getAllNodes(), new Operation<Node>() {
            @Override
            public void execute(Node value) {
                value.delete();
            }
        });
        commitTransaction();
        LOGGER.debug("Reset finished.");
    }

    private <T> void run(Iterable<T> iterable, Operation<T> operation) {
        int count = 0;
        for (T value : iterable) {
            operation.execute(value);
            count++;
            if (count % 4096 == 0) {
                commitTransaction();
                beginTransaction();
            }
        }
    }

    interface Operation<T> {
        void execute(T value);
    }

}<|MERGE_RESOLUTION|>--- conflicted
+++ resolved
@@ -52,16 +52,9 @@
     @Override
     protected XOManagerFactory createXOManagerFactory(Collection<Class<?>> types) {
         File database = new File(databaseDirectory);
-<<<<<<< HEAD
-        XOUnit xoUnit = XOUnitBuilder.create(database.toURI(), Neo4jXOProvider.class, types.toArray(new Class<?>[types.size()]))
-                .property(PROPERTY_NEO4J_CACHE_TYPE, VALUE_NEO4J_CACHE_TYPE_NONE).property(PROPERTY_NEO4J_ALLOW_STORE_UPGRADE, Boolean.TRUE.toString())
-                .property(PROPERTY_NEO4J_KEEP_LOGICAL_LOGS, Boolean.FALSE.toString()).property(PROPERTY_NEO4J_LOCK_MANAGER, NoOpLockFactory.KEY)
-                .property(PROPERTY_NEO4J_DBMS_PAGE_CACHE_MEMORY, "100M").create();
-=======
         XOUnit xoUnit = XOUnitBuilder.create(database.toURI(), Neo4jXOProvider.class, types.toArray(new Class<?>[0]))
                 .property(PROPERTY_NEO4J_ALLOW_STORE_UPGRADE, Boolean.TRUE.toString()).property(PROPERTY_NEO4J_KEEP_LOGICAL_LOGS, Boolean.FALSE.toString())
                 .create();
->>>>>>> 5edb7624
         return XO.createXOManagerFactory(xoUnit);
     }
 
@@ -90,7 +83,7 @@
             }
         });
         commitTransaction();
-        LOGGER.debug("Reset finished.");
+        LOGGER.info("Reset finished.");
     }
 
     private <T> void run(Iterable<T> iterable, Operation<T> operation) {
