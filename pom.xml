--- conflicted
+++ resolved
@@ -4,16 +4,12 @@
     <parent>
         <groupId>org.jqassistant.contrib.common</groupId>
         <artifactId>parent</artifactId>
-<<<<<<< HEAD
-        <version>1.2.0-SNAPSHOT</version>
-=======
         <version>1.2.0</version>
->>>>>>> 56ba43ba
     </parent>
 
     <groupId>org.jqassistant.contrib.sonarqube</groupId>
     <artifactId>sonar5-jqassistant-plugin</artifactId>
-    <version>1.1.0-SNAPSHOT</version>
+    <version>1.0.0-SNAPSHOT</version>
     <packaging>sonar-plugin</packaging>
 
     <name>Sonar jQAssistant Plugin</name>
