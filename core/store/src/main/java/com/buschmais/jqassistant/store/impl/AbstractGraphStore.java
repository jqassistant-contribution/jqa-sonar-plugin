--- conflicted
+++ resolved
@@ -44,14 +44,6 @@
     @Override
     public void start() {
         database = startDatabase();
-<<<<<<< HEAD
-        for (NodeLabel label : NodeLabel.values()) {
-            if (label.isIndexed()) {
-                database.schema().indexFor(label).on(FQN.name());
-            }
-        }
-=======
->>>>>>> 9b6f8de1
         mapperRegistry = new DescriptorMapperRegistry();
         mapperRegistry.register(new ArtifactDescriptorMapper());
         mapperRegistry.register(new PackageDescriptorMapper());
