--- conflicted
+++ resolved
@@ -6,11 +6,8 @@
  * Defines the scopes for maven.
  */
 public enum MavenScope implements Scope {
-<<<<<<< HEAD
+
 	PROJECT, REPOSITORY;
-=======
-
-    PROJECT;
 
     @Override
     public String getPrefix() {
@@ -21,5 +18,4 @@
     public String getName() {
         return name();
     }
->>>>>>> 9475d317
 }