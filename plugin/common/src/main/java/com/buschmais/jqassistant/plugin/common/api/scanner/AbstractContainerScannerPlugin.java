--- conflicted
+++ resolved
@@ -28,22 +28,13 @@
     private static final Logger LOGGER = LoggerFactory.getLogger(AbstractContainerScannerPlugin.class);
 
     @Override
-<<<<<<< HEAD
-    public final FileContainerDescriptor scan(I container, String path, Scope currentScope, Scanner scanner) throws IOException {
-=======
     public final D scan(I container, String path, Scope scope, Scanner scanner) throws IOException {
->>>>>>> 43573152
         ScannerContext context = scanner.getContext();
         D containerDescriptor = getContainerDescriptor(container, context);
         containerDescriptor.setFileName(path);
         LOGGER.info("Entering {}", path);
         Map<String, FileDescriptor> files = new HashMap<>();
-<<<<<<< HEAD
-        context.push(FileContainerDescriptor.class, containerDescriptor);
-        Scope entryScope = getScope(currentScope);
-=======
         Scope entryScope = createScope(scope, scanner.getContext());
->>>>>>> 43573152
         try {
             Iterable<? extends E> entries = getEntries(container);
             for (E e : entries) {
@@ -57,11 +48,7 @@
                 }
             }
         } finally {
-<<<<<<< HEAD
-            context.pop(FileContainerDescriptor.class);
-=======
             destroyScope(scanner.getContext());
->>>>>>> 43573152
             LOGGER.info("Leaving {}", path);
         }
         for (Map.Entry<String, FileDescriptor> entry : files.entrySet()) {
@@ -78,8 +65,6 @@
 
         return containerDescriptor;
     }
-
-    protected abstract Scope getScope(Scope currentScope);
 
     /**
      * Return the descriptor representing the artifact.
@@ -126,6 +111,25 @@
      */
     protected abstract String getRelativePath(I container, E entry);
 
+    /**
+     * Create a scope depending on the container type, e.g. a JAR file should
+     * return classpath scope.
+     * 
+     * @param currentScope
+     *            The current scope.
+     * @param scannerContext
+     *            The scanner context.
+     * @return The scope.
+     */
+    protected abstract Scope createScope(Scope currentScope, ScannerContext scannerContext);
+
+    /**
+     * Destroy the container dependent scope.
+     * 
+     * @param scannerContext
+     *            The scanner context.
+     */
+    protected abstract void destroyScope(ScannerContext scannerContext);
 
     /**
      * Return a {@link Resource} representing an entry.
