--- conflicted
+++ resolved
@@ -1,12 +1,12 @@
 package com.buschmais.jqassistant.core.plugin.impl;
 
+import java.io.IOException;
 import java.io.InputStream;
+import java.net.URISyntaxException;
+import java.net.URL;
 import java.util.ArrayList;
 import java.util.List;
 
-<<<<<<< HEAD
-import com.buschmais.jqassistant.core.analysis.api.rule.RuleSource;
-=======
 import javax.xml.transform.Source;
 import javax.xml.transform.stream.StreamSource;
 
@@ -14,7 +14,6 @@
 import org.slf4j.Logger;
 import org.slf4j.LoggerFactory;
 
->>>>>>> b7db67a1
 import com.buschmais.jqassistant.core.plugin.api.PluginConfigurationReader;
 import com.buschmais.jqassistant.core.plugin.api.PluginRepositoryException;
 import com.buschmais.jqassistant.core.plugin.api.RulePluginRepository;
@@ -26,63 +25,29 @@
  */
 public class RulePluginRepositoryImpl implements RulePluginRepository {
 
-    /**
-     * The resource path where to load rule files from.
-     */
-    private static final String RULE_RESOURCE_PATH = "META-INF/jqassistant-rules/";
+    private static final Logger LOGGER = LoggerFactory.getLogger(RulePluginRepositoryImpl.class);
 
-    private ClassLoader classLoader;
-
-<<<<<<< HEAD
-    private List<RuleSource> ruleSources;
-=======
     private List<RuleSource> sources;
->>>>>>> b7db67a1
 
     /**
      * Constructor.
      */
     public RulePluginRepositoryImpl(PluginConfigurationReader pluginConfigurationReader) throws PluginRepositoryException {
-        this.ruleSources = getRuleSources(pluginConfigurationReader.getPlugins());
-        this.classLoader = pluginConfigurationReader.getClassLoader();
+        this.sources = getRuleSources(pluginConfigurationReader.getPlugins());
     }
 
     @Override
     public List<RuleSource> getRuleSources() {
-<<<<<<< HEAD
-        return ruleSources;
-    }
-
-    /**
-     * Get the URLs of the rules for the given plugins.
-     * 
-     * @param plugins
-     *            the plugins for which to get the URLs
-     * @return the list of URLs
-     */
-=======
         return sources;
     }
 
->>>>>>> b7db67a1
     private List<RuleSource> getRuleSources(List<JqassistantPlugin> plugins) {
         List<RuleSource> sources = new ArrayList<>();
         for (JqassistantPlugin plugin : plugins) {
             RulesType rulesType = plugin.getRules();
             if (rulesType != null) {
+                String directory = rulesType.getDirectory();
                 for (String resource : rulesType.getResource()) {
-<<<<<<< HEAD
-                    final String resourceName = RULE_RESOURCE_PATH + resource;
-                    sources.add(new RuleSource() {
-                        @Override
-                        public String getId() {
-                            return classLoader.getResource(resourceName).toExternalForm();
-                        }
-
-                        @Override
-                        public InputStream getInputStream() {
-                            return classLoader.getResourceAsStream(resourceName);
-=======
                     StringBuilder fullResource = new StringBuilder();
                     if (directory != null) {
                         fullResource.append(directory);
@@ -93,9 +58,10 @@
                         sources.add(new RuleSource(url));
                         if (LOGGER.isDebugEnabled()) {
                             LOGGER.debug("Adding rulesType from " + url.toString());
->>>>>>> b7db67a1
                         }
-                    });
+                    } else {
+                        LOGGER.warn("Cannot read rules from resource '{}'", fullResource);
+                    }
                 }
             }
         }
