--- conflicted
+++ resolved
@@ -4,11 +4,7 @@
     <parent>
         <groupId>org.jqassistant.contrib.common</groupId>
         <artifactId>parent</artifactId>
-<<<<<<< HEAD
-        <version>1.2.0-SNAPSHOT</version>
-=======
         <version>1.2.0</version>
->>>>>>> e4b09d28
     </parent>
 
     <groupId>org.jqassistant.contrib.sonarqube</groupId>
