package com.buschmais.jqassistant.scm.maven;

import java.io.File;
import java.io.FileInputStream;
import java.io.IOException;
import java.io.InputStream;
import java.net.URL;
import java.util.ArrayList;
import java.util.Collection;
import java.util.List;

<<<<<<< HEAD
=======
import javax.xml.transform.Source;
import javax.xml.transform.stream.StreamSource;

import com.buschmais.jqassistant.core.analysis.api.rule.RuleSource;
>>>>>>> b7db67a1
import org.apache.commons.io.DirectoryWalker;
import org.apache.maven.plugin.MojoExecutionException;
import org.apache.maven.plugin.MojoFailureException;
import org.apache.maven.plugins.annotations.Component;
import org.apache.maven.plugins.annotations.Parameter;
import org.apache.maven.project.MavenProject;

import com.buschmais.jqassistant.core.analysis.api.RuleSelector;
import com.buschmais.jqassistant.core.analysis.api.RuleSetReader;
import com.buschmais.jqassistant.core.analysis.api.RuleSetResolverException;
import com.buschmais.jqassistant.core.analysis.api.rule.RuleSet;
import com.buschmais.jqassistant.core.analysis.api.rule.RuleSource;
import com.buschmais.jqassistant.core.analysis.impl.RuleSelectorImpl;
import com.buschmais.jqassistant.core.analysis.impl.XmlRuleSetReader;
import com.buschmais.jqassistant.core.plugin.api.PluginRepositoryException;
import com.buschmais.jqassistant.core.store.api.Store;
import com.buschmais.jqassistant.scm.maven.provider.PluginConfigurationProvider;
import com.buschmais.jqassistant.scm.maven.provider.StoreFactory;

/**
 * Abstract base implementation for analysis mojos.
 */
public abstract class AbstractMojo extends org.apache.maven.plugin.AbstractMojo {

    public static final String REPORT_XML = "jqassistant-report.xml";

    /**
     * The store directory.
     */
    @Parameter(property = "jqassistant.store.directory")
    protected File storeDirectory;

    /**
     * Specifies the name of the directory containing rule files. It is also
     * used to identify the root module.
     */
    @Parameter(property = "jqassistant.rules.directory", defaultValue = ProjectResolver.DEFAULT_RULES_DIRECTORY)
    protected String rulesDirectory;

    /**
     * Specifies a list of directory names relative to the root module
     * containing additional rule files.
     */
    @Parameter(property = "jqassistant.rules.directories")
    protected List<String> rulesDirectories;

    /**
     * The url to retrieve rules.
     */
    @Parameter(property = "jqassistant.rules.url")
    protected URL rulesUrl;

    /**
     * The list of concept names to be applied.
     */
    @Parameter(property = "jqassistant.concepts")
    protected List<String> concepts;

    /**
     * The list of constraint names to be validated.
     */
    @Parameter(property = "jqassistant.constraints")
    protected List<String> constraints;

    /**
     * The list of group names to be executed.
     */
    @Parameter(property = "jqassistant.groups")
    protected List<String> groups;

    /**
     * The file to write the XML report to.
     */
    @Parameter(property = "jqassistant.report.xml")
    protected File xmlReportFile;

    /**
     * Skip the execution.
     */
    @Parameter(property = "jqassistant.skip", defaultValue = "false")
    protected boolean skip;

    /**
     * Controls the life cycle of the data store.
     * <p>
     * REACTOR is the default value which provides caching of the initialized
     * store. There are configurations where this will cause problems, in such
     * cases MODULE shall be used.
     * </p>
     */
    @Parameter(property = "jqassistant.store.lifecycle")
    protected StoreLifecycle storeLifecycle = StoreLifecycle.REACTOR;

    /**
     * The Maven project.
     */
    @Parameter(property = "project")
    protected MavenProject currentProject;

    @Component
    protected PluginConfigurationProvider pluginRepositoryProvider;

    /**
     * The store repository.
     */
    @Component
    private StoreFactory storeFactory;

    /**
     * The rules reader instance.
     */
    private RuleSetReader ruleSetReader = new XmlRuleSetReader();

    /**
     * The rules selector.
     */
    private RuleSelector ruleSelector = new RuleSelectorImpl();

    @Override
    public final void execute() throws MojoExecutionException, MojoFailureException {
        if (skip) {
            getLog().info("Skipping execution.");
        } else {
            doExecute();
        }
    }

    /**
     * Execute the mojo.
     * 
     * @throws MojoExecutionException
     *             If a general execution problem occurs.
     * @throws MojoFailureException
     *             If a failure occurs.
     */
    protected abstract void doExecute() throws MojoExecutionException, MojoFailureException;

    /**
     * Determine if the store shall be reset before execution of the mofo.
     * 
     * @return <code>true</code> if the store shall be reset.
     */
    protected abstract boolean isResetStoreBeforeExecution();

    /**
     * Reads the available rules from the rules directory and deployed catalogs.
     *
     * @return A
     *         {@link com.buschmais.jqassistant.core.analysis.api.rule.RuleSet}.
     * @throws MojoExecutionException
     *             If the rules cannot be read.
     */
    protected RuleSet readRules(MavenProject rootModule) throws MojoExecutionException {
        List<RuleSource> sources = new ArrayList<>();
        // read rules from rules directory
        addRuleFiles(sources, ProjectResolver.getRulesDirectory(rootModule, rulesDirectory));
        if (rulesDirectories != null) {
            for (String directory : rulesDirectories) {
                addRuleFiles(sources, ProjectResolver.getRulesDirectory(rootModule, directory));
            }
        }
        if (rulesUrl != null) {
<<<<<<< HEAD
            getLog().debug("Adding rules from URL " + rulesUrl.toString());
            sources.add(new RuleSource() {
                @Override
                public String getId() {
                    return rulesUrl.toExternalForm();
                }

                @Override
                public InputStream getInputStream() throws IOException {
                    return rulesUrl.openStream();
                }
            });
=======
            try {
                getLog().debug("Adding rules from URL " + rulesUrl.toString());
                sources.add(new RuleSource(rulesUrl));
            } catch (IllegalStateException e) {
                throw new MojoExecutionException("Cannot open rule URL " + rulesUrl.toExternalForm());
            }
>>>>>>> b7db67a1
        }
        List<RuleSource> ruleSources = pluginRepositoryProvider.getRulePluginRepository().getRuleSources();
        sources.addAll(ruleSources);
        return ruleSetReader.read(sources);
    }

    /**
     * Resolves the effective rules.
     *
     * @return The resolved rules set.
     * @throws MojoExecutionException
     *             If resolving fails.
     */
    protected RuleSet resolveEffectiveRules(MavenProject baseProject) throws MojoExecutionException {
        RuleSet ruleSet = readRules(baseProject);
        validateRuleSet(ruleSet);
        try {
            return ruleSelector.getEffectiveRuleSet(ruleSet, concepts, constraints, groups);
        } catch (RuleSetResolverException e) {
            throw new MojoExecutionException("Cannot resolve rules.", e);
        }
    }

    /**
     * Add rules from the given directory to the list of sources.
     *
     * @param sources
     *            The sources.
     * @param directory
     *            The directory.
     * @throws MojoExecutionException
     *             On error.
     */
    private void addRuleFiles(List<RuleSource> sources, File directory) throws MojoExecutionException {
        List<File> ruleFiles = readRulesDirectory(directory);
        for (final File ruleFile : ruleFiles) {
            getLog().debug("Adding rules from file " + ruleFile.getAbsolutePath());
<<<<<<< HEAD
            sources.add(new RuleSource() {
                @Override
                public String getId() {
                    return ruleFile.getName();
                }

                @Override
                public InputStream getInputStream() throws IOException {
                    return new FileInputStream(ruleFile);
                }
            });
=======
            sources.add(new RuleSource(ruleFile));
>>>>>>> b7db67a1
        }
    }

    /**
     * Retrieves the list of available rules from the rules directory.
     *
     * @param rulesDirectory
     *            The rules directory.
     * @return The {@link java.util.List} of available rules
     *         {@link java.io.File}s.
     * @throws MojoExecutionException
     *             If the rules directory cannot be read.
     */
    private List<File> readRulesDirectory(File rulesDirectory) throws MojoExecutionException {
        if (rulesDirectory.exists() && !rulesDirectory.isDirectory()) {
            throw new MojoExecutionException(rulesDirectory.getAbsolutePath() + " does not exist or is not a directory.");
        }
        getLog().info("Reading rules from directory " + rulesDirectory.getAbsolutePath());
        final List<File> ruleFiles = new ArrayList<>();
        try {
            new DirectoryWalker<File>() {

                @Override
                protected void handleFile(File file, int depth, Collection<File> results) throws IOException {
                    if (RuleSource.Type.XML.matches(file)) {
                        results.add(file);
                    }
                }

                public void scan(File directory) throws IOException {
                    super.walk(directory, ruleFiles);
                }
            }.scan(rulesDirectory);
            return ruleFiles;
        } catch (IOException e) {
            throw new MojoExecutionException("Cannot read rulesDirectory: " + rulesDirectory.getAbsolutePath(), e);
        }
    }

    /**
     * Validates the given rules set for unresolved concepts, constraints or
     * groups.
     *
     * @param ruleSet
     *            The rules set.
     * @throws MojoExecutionException
     *             If there are unresolved concepts, constraints or groups.
     */
    private void validateRuleSet(RuleSet ruleSet) throws MojoExecutionException {
        StringBuffer message = new StringBuffer();
        if (!ruleSet.getMissingConcepts().isEmpty()) {
            message.append("\n  Concepts: ");
            message.append(ruleSet.getMissingConcepts());
        }
        if (!ruleSet.getMissingConstraints().isEmpty()) {
            message.append("\n  Constraints: ");
            message.append(ruleSet.getMissingConstraints());
        }
        if (!ruleSet.getMissingGroups().isEmpty()) {
            message.append("\n  Groups: ");
            message.append(ruleSet.getMissingGroups());
        }
        if (message.length() > 0) {
            throw new MojoExecutionException("The following rules are referenced but are not available;" + message);
        }
    }

    /**
     * Execute an operation with the store.
     *
     * @param storeOperation
     *            The store.
     * @throws MojoExecutionException
     *             On execution errors.
     * @throws MojoFailureException
     *             On execution failures.
     */
    protected void execute(StoreOperation storeOperation) throws MojoExecutionException, MojoFailureException {
        MavenProject rootModule = ProjectResolver.getRootModule(currentProject, rulesDirectory);
        execute(storeOperation, rootModule);
    }

    /**
     * Execute an operation with the store.
     * 
     * @param storeOperation
     *            The store.
     * @param rootModule
     *            The root module to use for store initialization.
     * @throws MojoExecutionException
     *             On execution errors.
     * @throws MojoFailureException
     *             On execution failures.
     */
    protected void execute(StoreOperation storeOperation, MavenProject rootModule) throws MojoExecutionException, MojoFailureException {
        Store store = null;
        switch (storeLifecycle) {
        case MODULE:
            break;
        case REACTOR:
            Object existingStore = rootModule.getContextValue(Store.class.getName());
            if (existingStore != null) {
                if (!Store.class.isAssignableFrom(existingStore.getClass())) {
                    throw new MojoExecutionException("Cannot re-use cached store instance, switch to store life cycle " + StoreLifecycle.MODULE);
                }
                store = (Store) existingStore;
            }
            break;
        }
        if (store == null) {
            File directory = getStoreDirectory(rootModule);
            List<Class<?>> descriptorTypes;
            try {
                descriptorTypes = pluginRepositoryProvider.getModelPluginRepository().getDescriptorTypes();
            } catch (PluginRepositoryException e) {
                throw new MojoExecutionException("Cannot determine model types.", e);
            }
            store = storeFactory.createStore(directory, descriptorTypes);
        }
        if (isResetStoreBeforeExecution() && currentProject.isExecutionRoot()) {
            store.reset();
        }
        try {
            storeOperation.run(rootModule, store);
        } finally {
            switch (storeLifecycle) {
            case MODULE:
                storeFactory.closeStore(store);
                break;
            case REACTOR:
                rootModule.setContextValue(Store.class.getName(), store);
                break;
            }
        }
    }

    /**
     * Determines the directory to use for the store.
     * 
     * @param rootModule
     *            The root module.
     * @return The directory.
     */
    private File getStoreDirectory(MavenProject rootModule) {
        File directory;
        if (this.storeDirectory != null) {
            directory = this.storeDirectory;
        } else {
            directory = new File(rootModule.getBuild().getDirectory() + "/jqassistant/store");
        }
        return directory;
    }

    /**
     * Defines an operation to execute on an initialized store instance.
     */
    protected interface StoreOperation {
        /**
         * Execute the operation-
         * 
         * @param store
         *            The store.
         * @param rootModule
         *            The root module.
         * @throws MojoExecutionException
         *             On execution errors.
         * @throws MojoFailureException
         *             On execution failures.
         */
        void run(MavenProject rootModule, Store store) throws MojoExecutionException, MojoFailureException;
    }
}<|MERGE_RESOLUTION|>--- conflicted
+++ resolved
@@ -1,21 +1,16 @@
 package com.buschmais.jqassistant.scm.maven;
 
 import java.io.File;
-import java.io.FileInputStream;
 import java.io.IOException;
-import java.io.InputStream;
 import java.net.URL;
 import java.util.ArrayList;
 import java.util.Collection;
 import java.util.List;
 
-<<<<<<< HEAD
-=======
 import javax.xml.transform.Source;
 import javax.xml.transform.stream.StreamSource;
 
 import com.buschmais.jqassistant.core.analysis.api.rule.RuleSource;
->>>>>>> b7db67a1
 import org.apache.commons.io.DirectoryWalker;
 import org.apache.maven.plugin.MojoExecutionException;
 import org.apache.maven.plugin.MojoFailureException;
@@ -27,7 +22,6 @@
 import com.buschmais.jqassistant.core.analysis.api.RuleSetReader;
 import com.buschmais.jqassistant.core.analysis.api.RuleSetResolverException;
 import com.buschmais.jqassistant.core.analysis.api.rule.RuleSet;
-import com.buschmais.jqassistant.core.analysis.api.rule.RuleSource;
 import com.buschmais.jqassistant.core.analysis.impl.RuleSelectorImpl;
 import com.buschmais.jqassistant.core.analysis.impl.XmlRuleSetReader;
 import com.buschmais.jqassistant.core.plugin.api.PluginRepositoryException;
@@ -178,27 +172,12 @@
             }
         }
         if (rulesUrl != null) {
-<<<<<<< HEAD
-            getLog().debug("Adding rules from URL " + rulesUrl.toString());
-            sources.add(new RuleSource() {
-                @Override
-                public String getId() {
-                    return rulesUrl.toExternalForm();
-                }
-
-                @Override
-                public InputStream getInputStream() throws IOException {
-                    return rulesUrl.openStream();
-                }
-            });
-=======
             try {
                 getLog().debug("Adding rules from URL " + rulesUrl.toString());
                 sources.add(new RuleSource(rulesUrl));
             } catch (IllegalStateException e) {
                 throw new MojoExecutionException("Cannot open rule URL " + rulesUrl.toExternalForm());
             }
->>>>>>> b7db67a1
         }
         List<RuleSource> ruleSources = pluginRepositoryProvider.getRulePluginRepository().getRuleSources();
         sources.addAll(ruleSources);
@@ -234,23 +213,9 @@
      */
     private void addRuleFiles(List<RuleSource> sources, File directory) throws MojoExecutionException {
         List<File> ruleFiles = readRulesDirectory(directory);
-        for (final File ruleFile : ruleFiles) {
+        for (File ruleFile : ruleFiles) {
             getLog().debug("Adding rules from file " + ruleFile.getAbsolutePath());
-<<<<<<< HEAD
-            sources.add(new RuleSource() {
-                @Override
-                public String getId() {
-                    return ruleFile.getName();
-                }
-
-                @Override
-                public InputStream getInputStream() throws IOException {
-                    return new FileInputStream(ruleFile);
-                }
-            });
-=======
             sources.add(new RuleSource(ruleFile));
->>>>>>> b7db67a1
         }
     }
 
