package com.buschmais.jqassistant.plugin.maven3.api.scanner;

import com.buschmais.jqassistant.core.scanner.api.ScannerContext;
import com.buschmais.jqassistant.core.scanner.api.Scope;

/**
 * Defines the scopes for maven.
 */
public enum MavenScope implements Scope {

<<<<<<< HEAD
    PROJECT {
        @Override
        public void create(ScannerContext context) {
        }

        @Override
        public void destroy(ScannerContext context) {
        }
    };
=======
	PROJECT, REPOSITORY;
>>>>>>> db63b2e7

    @Override
    public String getPrefix() {
        return "maven";
    }

    @Override
    public String getName() {
        return name();
    }
}<|MERGE_RESOLUTION|>--- conflicted
+++ resolved
@@ -8,7 +8,6 @@
  */
 public enum MavenScope implements Scope {
 
-<<<<<<< HEAD
     PROJECT {
         @Override
         public void create(ScannerContext context) {
@@ -17,10 +16,8 @@
         @Override
         public void destroy(ScannerContext context) {
         }
-    };
-=======
-	PROJECT, REPOSITORY;
->>>>>>> db63b2e7
+    },
+	REPOSITORY;
 
     @Override
     public String getPrefix() {
