:toc: left
= Release Notes

<<<<<<< HEAD
== 1.8.3
* Added detection of jQAssistant XML reports from parent modules
=======
== 1.9.0
* To allow filtering ad-hoc rules and external issues are created instead of generic concept/constraint issues where possible.
  This is currently limited to issues that can be resolved to files (e.g. Java classes).
>>>>>>> d4fef76f

== 1.8.2
* Fixed https://github.com/jqassistant-contrib/sonar-jqassistant-plugin/issues/8[JAXB related regression] when running an analysis using Java version 11 or newer

== 1.8.1
* Upgraded to jQAssistant 1.8.0
* Fixed an error when creating an issue referencing a line number

== 1.7.3
* Clarified behavior of configuration property `sonar.jqassistant.reportPath`:
  Added support for absolute paths and resolving relative paths by using the current module directory
  (https://github.com/jqassistant-contrib/sonar-jqassistant-plugin/issues/10[issue])
* The primary column of a result is no longer included in the message of an issue
  if it could be matched to a source location in SonarQube (https://github.com/jqassistant-contrib/sonar-jqassistant-plugin/issues/11[issue])

== 1.7.2

* Initial entry into the SonarQube Marketplace (pending)
* Fixed https://github.com/jqassistant-contrib/sonar-jqassistant-plugin/issues/8[JAXB related error] when running an analysis using Java version 11 or newer

== 1.7.1

* Reduced size of plugin JAR file

== 1.7.0

* Migrated to SonarQube 7.9 API
* Added support for multi-module projects
* Changed name of published JAR artifact to `sonar-jqassistant-plugin-<version>.jar`
<|MERGE_RESOLUTION|>--- conflicted
+++ resolved
@@ -1,14 +1,10 @@
 :toc: left
 = Release Notes
 
-<<<<<<< HEAD
-== 1.8.3
+== 1.9.0
+* To allow filtering issues by rule type the plugin now creates ad-hoc rules/external issues instead of generic concept/constraint issues where possible.
+  This is currently limited to issues that can be resolved to files (e.g. Java classes).
 * Added detection of jQAssistant XML reports from parent modules
-=======
-== 1.9.0
-* To allow filtering ad-hoc rules and external issues are created instead of generic concept/constraint issues where possible.
-  This is currently limited to issues that can be resolved to files (e.g. Java classes).
->>>>>>> d4fef76f
 
 == 1.8.2
 * Fixed https://github.com/jqassistant-contrib/sonar-jqassistant-plugin/issues/8[JAXB related regression] when running an analysis using Java version 11 or newer
