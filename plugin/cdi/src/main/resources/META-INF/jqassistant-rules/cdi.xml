--- conflicted
+++ resolved
@@ -245,6 +245,8 @@
               count(distinct qualifier) as Qualifiers
         ]]></cypher>
     </concept>
+
+    <!-- @InterceptorBinding, @Any, @Default, @New -->
 
     <concept id="cdi:EventProducer">
         <requiresConcept refId="cdi:InjectionPoint"/>
@@ -277,21 +279,7 @@
               count(distinct a.fqn) AS cdiEventConsumers
         ]]></cypher>
     </concept>
-        
-    <constraint id="cdi:BeansMustUseConstructorInjection">
-        <requiresConcept refId="cdi:InjectionPoint" />
-        <description>All CDI beans must use constructor injection.</description>
-        <cypher><![CDATA[
-            MATCH
-              (a:Type)-[:DECLARES]->(member:Cdi:InjectionPoint)
-            WHERE
-              NOT member:Constructor
-            RETURN
-              DISTINCT a.fqn AS invalidBean
-        ]]></cypher>
-    </constraint>    
-
-<<<<<<< HEAD
+
     <!-- @Any, @Default, @New -->
     <concept id="cdi:Named">
         <description>Labels all types or methods annotated by "javax.inject.Named" with "Cdi" and "Named".
@@ -307,8 +295,20 @@
               e AS Named
         ]]></cypher>
     </concept>
-
-=======
+        
+    <constraint id="cdi:BeansMustUseConstructorInjection">
+        <requiresConcept refId="cdi:InjectionPoint" />
+        <description>All CDI beans must use constructor injection.</description>
+        <cypher><![CDATA[
+            MATCH
+              (a:Type)-[:DECLARES]->(member:Cdi:InjectionPoint)
+            WHERE
+              NOT member:Constructor
+            RETURN
+              DISTINCT a.fqn AS invalidBean
+        ]]></cypher>
+    </constraint>    
+
     <constraint id="cdi:BeansMustNotUseFieldInjection">
         <requiresConcept refId="cdi:InjectionPoint" />
         <description>CDI beans shall not use field injection (constructor and setter injections are fine.).</description>
@@ -320,5 +320,4 @@
         ]]></cypher>
     </constraint>
       
->>>>>>> 88bf57a4
 </jqa:jqassistant-rules>